--- conflicted
+++ resolved
@@ -1,18 +1,12 @@
 package transport
 
 import (
-<<<<<<< HEAD
+	"net"
+
 	"github.com/cloudwebrtc/gossip/base"
 	"github.com/cloudwebrtc/gossip/log"
 	"github.com/cloudwebrtc/gossip/parser"
-=======
-	"github.com/remodoy/gossip/base"
-	"github.com/remodoy/gossip/log"
-	"github.com/remodoy/gossip/parser"
->>>>>>> 4c0eb337
 )
-
-import "net"
 
 type Tcp struct {
 	connTable
@@ -77,11 +71,11 @@
 }
 
 func (tcp *Tcp) LocalAddress(addr string) (net.Addr, error) {
-    conn, err := tcp.getConnection(addr)
-    if err != nil {
-        return nil, err
-    }
-    return conn.LocalAddress(), nil
+	conn, err := tcp.getConnection(addr)
+	if err != nil {
+		return nil, err
+	}
+	return conn.LocalAddress(), nil
 }
 
 func (tcp *Tcp) Send(addr string, msg base.SipMessage) error {
@@ -95,22 +89,22 @@
 }
 
 func (tcp *Tcp) serve(listeningPoint *net.TCPListener) {
-    log.Info("Begin serving TCP on address " + listeningPoint.Addr().String())
+	log.Info("Begin serving TCP on address " + listeningPoint.Addr().String())
 
-    for {
-        baseConn, err := listeningPoint.Accept()
-        if err != nil {
-            if tcp.stop {
-                break
-            }
-            log.Severe("Failed to accept TCP conn on address " + listeningPoint.Addr().String() + "; " + err.Error())
-            continue
-        }
+	for {
+		baseConn, err := listeningPoint.Accept()
+		if err != nil {
+			if tcp.stop {
+				break
+			}
+			log.Severe("Failed to accept TCP conn on address " + listeningPoint.Addr().String() + "; " + err.Error())
+			continue
+		}
 
-        conn := NewConn(baseConn, tcp.output)
-        log.Debug("Accepted new TCP conn %p from %s on address %s", &conn, conn.baseConn.RemoteAddr(), conn.baseConn.LocalAddr())
-        tcp.connTable.Notify(baseConn.RemoteAddr().String(), conn)
-    }
+		conn := NewConn(baseConn, tcp.output)
+		log.Debug("Accepted new TCP conn %p from %s on address %s", &conn, conn.baseConn.RemoteAddr(), conn.baseConn.LocalAddr())
+		tcp.connTable.Notify(baseConn.RemoteAddr().String(), conn)
+	}
 }
 
 func (tcp *Tcp) Stop() {
