package transport

import (
	"fmt"
	"strings"
	"sync"
	"time"

<<<<<<< HEAD
	"github.com/cloudwebrtc/gossip/base"
	"github.com/cloudwebrtc/gossip/log"
=======
	"github.com/remodoy/gossip/base"
	"github.com/remodoy/gossip/log"
    "net"
>>>>>>> 4c0eb337
)

const c_BUFSIZE int = 65507
const c_LISTENER_QUEUE_SIZE int = 1000
const c_SOCKET_EXPIRY time.Duration = time.Hour

type Manager interface {
	Listen(address string) error
	Send(addr string, message base.SipMessage) error
	Stop()
	GetChannel() Listener
    LocalAddress(addr string) (net.Addr, error)
}

type manager struct {
	notifier
	transport transport
}

type transport interface {
	IsStreamed() bool
	Listen(address string) error
	Send(addr string, message base.SipMessage) error
	Stop()
    LocalAddress(address string) (net.Addr, error)
}

func NewManager(transportType string) (m Manager, err error) {
	err = fmt.Errorf("Unknown transport type '%s'", transportType)

	var n notifier
	n.init()

	var transport transport
	switch strings.ToLower(transportType) {
	case "udp":
		transport, err = NewUdp(n.inputs)
	case "tcp":
		transport, err = NewTcp(n.inputs)
	case "tls":
		// TODO
	}

	if transport != nil && err == nil {
		m = &manager{notifier: n, transport: transport}
	} else {
		// Close the input chan in order to stop the notifier; this prevents
		// us leaking it.
		close(n.inputs)
	}

	return
}

func (manager *manager) Listen(address string) error {
	return manager.transport.Listen(address)
}

func (manager *manager) Send(addr string, message base.SipMessage) error {
	return manager.transport.Send(addr, message)
}

func (manager *manager) Stop() {
	manager.transport.Stop()
	manager.notifier.stop()
}

func (manager *manager) LocalAddress(addr string) (net.Addr, error) {
    return manager.transport.LocalAddress(addr)
}

type notifier struct {
	listeners    map[Listener]bool
	listenerLock sync.Mutex
	inputs       chan base.SipMessage
}

func (n *notifier) init() {
	n.listeners = make(map[Listener]bool)
	n.inputs = make(chan base.SipMessage)
	go n.forward()
}

func (n *notifier) register(l Listener) {
	log.Debug("Notifier %p has new listener %p", n, l)
	if n.listeners == nil {
		n.listeners = make(map[Listener]bool)
	}
	n.listenerLock.Lock()
	n.listeners[l] = true
	n.listenerLock.Unlock()
}

func (n *notifier) GetChannel() (l Listener) {
	c := make(chan base.SipMessage, c_LISTENER_QUEUE_SIZE)
	n.register(c)
	return c
}

func (n *notifier) forward() {
	for msg := range n.inputs {
		deadListeners := make([]chan base.SipMessage, 0)
		n.listenerLock.Lock()
		log.Debug(fmt.Sprintf("Notify %d listeners of message", len(n.listeners)))
		for listener := range n.listeners {
			sent := listener.notify(msg)
			if !sent {
				deadListeners = append(deadListeners, listener)
			}
		}
		for _, deadListener := range deadListeners {
			log.Debug(fmt.Sprintf("Expiring listener %#v", deadListener))
			delete(n.listeners, deadListener)
		}
		n.listenerLock.Unlock()
	}
}

func (n *notifier) stop() {
	n.listenerLock.Lock()
	for c, _ := range n.listeners {
		close(c)
	}
	n.listeners = nil
	n.listenerLock.Unlock()
}

type Listener chan base.SipMessage

// notify tries to send a message to the listener.
// If the underlying channel has been closed by the receiver, return 'false';
// otherwise, return true.
func (c Listener) notify(message base.SipMessage) (ok bool) {
	defer func() { recover() }()
	c <- message
	return true
}<|MERGE_RESOLUTION|>--- conflicted
+++ resolved
@@ -2,18 +2,13 @@
 
 import (
 	"fmt"
+	"net"
 	"strings"
 	"sync"
 	"time"
 
-<<<<<<< HEAD
 	"github.com/cloudwebrtc/gossip/base"
 	"github.com/cloudwebrtc/gossip/log"
-=======
-	"github.com/remodoy/gossip/base"
-	"github.com/remodoy/gossip/log"
-    "net"
->>>>>>> 4c0eb337
 )
 
 const c_BUFSIZE int = 65507
@@ -25,7 +20,7 @@
 	Send(addr string, message base.SipMessage) error
 	Stop()
 	GetChannel() Listener
-    LocalAddress(addr string) (net.Addr, error)
+	LocalAddress(addr string) (net.Addr, error)
 }
 
 type manager struct {
@@ -38,7 +33,7 @@
 	Listen(address string) error
 	Send(addr string, message base.SipMessage) error
 	Stop()
-    LocalAddress(address string) (net.Addr, error)
+	LocalAddress(address string) (net.Addr, error)
 }
 
 func NewManager(transportType string) (m Manager, err error) {
@@ -82,7 +77,7 @@
 }
 
 func (manager *manager) LocalAddress(addr string) (net.Addr, error) {
-    return manager.transport.LocalAddress(addr)
+	return manager.transport.LocalAddress(addr)
 }
 
 type notifier struct {
