--- conflicted
+++ resolved
@@ -1,19 +1,11 @@
 package transport
 
 import (
-<<<<<<< HEAD
+	"net"
+
 	"github.com/cloudwebrtc/gossip/base"
 	"github.com/cloudwebrtc/gossip/log"
 	"github.com/cloudwebrtc/gossip/parser"
-=======
-	"github.com/remodoy/gossip/base"
-	"github.com/remodoy/gossip/log"
-	"github.com/remodoy/gossip/parser"
->>>>>>> 4c0eb337
-)
-
-import (
-	"net"
 )
 
 type Udp struct {
@@ -96,15 +88,15 @@
 
 // TODO: fix later
 func (udp *Udp) LocalAddress(addr string) (net.Addr, error) {
-    raddr, err := net.ResolveUDPAddr("udp", addr)
-    if err != nil {
-        return nil, err
-    }
-    conn, err := net.DialUDP("udp", nil, raddr)
-    if err != nil {
-        return nil, err
-    }
-    return conn.LocalAddr(), nil
+	raddr, err := net.ResolveUDPAddr("udp", addr)
+	if err != nil {
+		return nil, err
+	}
+	conn, err := net.DialUDP("udp", nil, raddr)
+	if err != nil {
+		return nil, err
+	}
+	return conn.LocalAddr(), nil
 }
 
 func (udp *Udp) Stop() {
