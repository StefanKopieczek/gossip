package test

import (
<<<<<<< HEAD
	"github.com/cloudwebrtc/gossip/transaction"
	"github.com/cloudwebrtc/gossip/transport"
=======
	"github.com/remodoy/gossip/transaction"
	"github.com/remodoy/gossip/transport"
>>>>>>> 4c0eb337
	"testing"
)

// Tests we can start/stop a transaction manager repeatedly on the same port.
func TestStop(t *testing.T) {
	loops := 5
	for i := 0; i < loops; i++ {
		transport, err := transport.NewManager("udp")
		if err != nil {
			t.Fatalf("Failed to start transport manager on loop %v: %v\n", i, err)
		}

		m, err := transaction.NewManager(transport, "localhost:12345")
		if err != nil {
			t.Fatalf("Failed to start transaction manager on loop %v: %v\n", i, err)
		}

		m.Stop()
	}
}<|MERGE_RESOLUTION|>--- conflicted
+++ resolved
@@ -1,14 +1,10 @@
 package test
 
 import (
-<<<<<<< HEAD
+	"testing"
+
 	"github.com/cloudwebrtc/gossip/transaction"
 	"github.com/cloudwebrtc/gossip/transport"
-=======
-	"github.com/remodoy/gossip/transaction"
-	"github.com/remodoy/gossip/transport"
->>>>>>> 4c0eb337
-	"testing"
 )
 
 // Tests we can start/stop a transaction manager repeatedly on the same port.
