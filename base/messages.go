--- conflicted
+++ resolved
@@ -41,13 +41,27 @@
 	// Yields a flat, string representation of the SIP message suitable for sending out over the wire.
 	String() string
 
-<<<<<<< HEAD
 	// Adds a header to this message.
 	AddHeader(h SipHeader)
 
 	// Returns a slice of all headers of the given type.
 	// If there are no headers of the requested type, returns an empty slice.
 	Headers(name string) []SipHeader
+
+	// Return all headers attached to the message, as a slice.
+	AllHeaders() []SipHeader
+
+	// Yields a short string representation of the message useful for logging.
+	Short() string
+
+	// Remove the specified header from the message.
+	RemoveHeader(header SipHeader) error
+
+	// Get the body of the message, as a string.
+	GetBody() string
+
+	// Set the body of the message.
+	SetBody(body string)
 }
 
 // A shared type for holding headers and their ordering.
@@ -57,6 +71,11 @@
 
 	// The order the headers should be displayed in.
 	headerOrder []string
+}
+
+func newHeaders() (result headers) {
+	result.headers = make(map[string][]SipHeader)
+	return result
 }
 
 func (h headers) String() string {
@@ -108,18 +127,7 @@
 	for _, h := range from.Headers(name) {
 		to.AddHeader(h.Copy())
 	}
-=======
-    // Yields a short string representation of the message useful for logging.
-    Short() string
-
-    Headers() []SipHeader
-    HeadersWithName(name string) []SipHeader
-    AddHeader(header SipHeader)
-    RemoveHeader(header SipHeader) error
-
-    GetBody() string
-    SetBody(body string)
->>>>>>> da35d551
+
 }
 
 // A SIP request (c.f. RFC 3261 section 7.1).
@@ -133,34 +141,28 @@
 	// The version of SIP used in this message, e.g. "SIP/2.0".
 	SipVersion string
 
-<<<<<<< HEAD
 	// A Request has headers.
 	headers
-=======
-	// The logical SIP headers attached to this message.
-	headers map[string][]SipHeader
 
 	// The order the headers should be displayed in.
 	headerOrder []string
->>>>>>> da35d551
 
 	// The application data of the message.
 	Body string
 }
 
 func NewRequest(method Method, recipient Uri, sipVersion string, headers []SipHeader, body string) (request *Request) {
-    request = new(Request)
-    request.Method = method
-    request.Recipient = recipient
-    request.headers = make(map[string][]SipHeader)
-    request.headerOrder = make([]string, 0)
-    request.Body = body
-
-    for _, header := range headers {
-        request.AddHeader(header)
-    }
-
-    return
+	request = new(Request)
+	request.Method = method
+	request.Recipient = recipient
+	request.headers = newHeaders()
+	request.Body = body
+
+	for _, header := range headers {
+		request.AddHeader(header)
+	}
+
+	return
 }
 
 func (request *Request) String() string {
@@ -172,113 +174,84 @@
 		request.Recipient.String(),
 		request.SipVersion))
 
-<<<<<<< HEAD
 	buffer.WriteString(request.headers.String())
-=======
-	// Construct each header in turn and add it to the message.
-	for typeIdx, name := range request.headerOrder {
-		headers := request.headers[name]
-		for idx, header := range headers {
-			buffer.WriteString(header.String())
-			if typeIdx < len(request.headerOrder) || idx < len(headers) {
-				buffer.WriteString("\r\n")
+
+	// If the request has a message body, add it.
+	buffer.WriteString("\r\n" + request.Body)
+
+	return buffer.String()
+}
+
+func (request *Request) Short() string {
+	var buffer bytes.Buffer
+
+	buffer.WriteString(fmt.Sprintf("%s %s %s",
+		(string)(request.Method),
+		request.Recipient.String(),
+		request.SipVersion))
+
+	cseqs := request.Headers("CSeq")
+	if len(cseqs) > 0 {
+		buffer.WriteString(fmt.Sprintf(" (CSeq: %s)", (cseqs[0].(*CSeq)).String()))
+	}
+
+	return buffer.String()
+}
+
+func (request *Request) AllHeaders() []SipHeader {
+	allHeaders := make([]SipHeader, 0)
+	for _, key := range request.headers.headerOrder {
+		allHeaders = append(allHeaders, request.headers.headers[key]...)
+	}
+
+	return allHeaders
+}
+
+func (request *Request) RemoveHeader(header SipHeader) error {
+	errNoMatch := fmt.Errorf("cannot remove header '%s' from request '%s' as it is not present",
+		header.String(), request.Short())
+	name := header.Name()
+
+	headersOfSameType, isMatch := request.headers.headers[name]
+
+	if !isMatch || len(headersOfSameType) == 0 {
+		return errNoMatch
+	}
+
+	found := false
+	for idx, hdr := range headersOfSameType {
+		if hdr == header {
+			request.headers.headers[name] = append(headersOfSameType[:idx], headersOfSameType[idx+1:]...)
+			found = true
+			break
+		}
+	}
+	if !found {
+		return errNoMatch
+	}
+
+	if len(request.headers.headers[name]) == 0 {
+		// The header we removed was the only one of its type.
+		// Tidy up the header structure by removing the empty list value from the header map,
+		// and removing the entry from the headerOrder list.
+		delete(request.headers.headers, name)
+
+		for idx, entry := range request.headerOrder {
+			if entry == name {
+				request.headers.headerOrder = append(request.headerOrder[:idx], request.headerOrder[idx+1:]...)
 			}
 		}
 	}
->>>>>>> da35d551
-
-	// If the request has a message body, add it.
-    buffer.WriteString("\r\n" + request.Body)
-
-	return buffer.String()
-}
-
-func (request *Request) Short() string {
-    var buffer bytes.Buffer
-
-    buffer.WriteString(fmt.Sprintf("%s %s %s",
-        (string)(request.Method),
-        request.Recipient.String(),
-        request.SipVersion))
-
-    cseqs := request.HeadersWithName("CSeq")
-    if len(cseqs) > 0 {
-        buffer.WriteString(fmt.Sprintf(" (CSeq: %s)", (cseqs[0].(*CSeq)).String()))
-    }
-
-    return buffer.String()
-}
-
-func (request *Request) Headers() []SipHeader {
-    headers := make([]SipHeader, 0)
-    for _, key := range(request.headerOrder) {
-        headers = append(headers, request.headers[key]...)
-    }
-
-    return headers
-}
-
-func (request *Request) HeadersWithName(name string) []SipHeader {
-    name = strings.ToLower(name)
-    return request.headers[name]
-}
-
-func (request *Request) AddHeader(header SipHeader) {
-    name := strings.ToLower(header.Name())
-    headersOfSameType, isMatch := request.headers[name]
-    if !isMatch || len(headersOfSameType) == 0 {
-        request.headers[name] = []SipHeader{header}
-        request.headerOrder = append(request.headerOrder, name)
-    } else {
-        request.headers[name] = append(headersOfSameType, header)
-    }
-}
-
-func (request *Request) RemoveHeader(header SipHeader) error {
-    errNoMatch := fmt.Errorf("cannot remove header '%s' from request '%s' as it is not present",
-                             header.String(), request.Short())
-    name := header.Name()
-
-    headersOfSameType, isMatch := request.headers[name]
-
-    if !isMatch || len(headersOfSameType) == 0 {
-        return errNoMatch
-    }
-
-    found := false
-    for idx, hdr := range headersOfSameType {
-        if hdr == header {
-            request.headers[name] = append(headersOfSameType[:idx], headersOfSameType[idx+1:]...)
-            found = true
-            break
-        }
-    }
-    if !found {
-        return errNoMatch
-    }
-
-    if len(request.headers[name]) == 0 {
-        // The header we removed was the only one of its type.
-        // Tidy up the header structure by removing the empty list value from the header map,
-        // and removing the entry from the headerOrder list.
-        delete(request.headers, name)
-
-        for idx, entry := range request.headerOrder {
-            if entry == name {
-                request.headerOrder = append(request.headerOrder[:idx], request.headerOrder[idx+1:]...)
-            }
-        }
-    }
-
-    return nil
+
+	return nil
 }
 
 func (request *Request) GetBody() string {
-    return request.Body
+	return request.Body
 }
 
 func (request *Request) SetBody(body string) {
-    request.Body = body
+	request.Body = body
 }
 
 // A SIP response object  (c.f. RFC 3261 section 7.2).
@@ -295,35 +268,27 @@
 	// This will vary between different SIP UAs, and should not be interpreted by the receiving UA.
 	Reason string
 
-<<<<<<< HEAD
 	// A response has headers.
 	headers
-=======
-	// The logical SIP headers attached to this message.
-	headers map[string][]SipHeader
-
-	// The order the headers should be displayed in.
-	headerOrder []string
->>>>>>> da35d551
 
 	// The application data of the message.
 	Body string
 }
 
 func NewResponse(sipVersion string, statusCode uint16, reason string, headers []SipHeader, body string) (response *Response) {
-    response = new(Response)
-    response.SipVersion = sipVersion
-    response.StatusCode = statusCode
-    response.Reason = reason
-    response.Body = body
-    response.headers = make(map[string][]SipHeader)
-    response.headerOrder = make([]string, 0)
-
-    for _, header := range headers {
-        response.AddHeader(header)
-    }
-
-    return
+	response = new(Response)
+	response.SipVersion = sipVersion
+	response.StatusCode = statusCode
+	response.Reason = reason
+	response.Body = body
+	response.headers = newHeaders()
+	response.headerOrder = make([]string, 0)
+
+	for _, header := range headers {
+		response.AddHeader(header)
+	}
+
+	return
 }
 
 func (response *Response) String() string {
@@ -335,112 +300,83 @@
 		response.StatusCode,
 		response.Reason))
 
-<<<<<<< HEAD
 	// Write the headers.
 	buffer.WriteString(response.headers.String())
-=======
-	// Construct each header in turn and add it to the message.
-	for typeIdx, name := range response.headerOrder {
-		headers := response.headers[name]
-		for idx, header := range headers {
-			buffer.WriteString(header.String())
-			if typeIdx < len(response.headerOrder) || idx < len(headers) {
-				buffer.WriteString("\r\n")
-			}
-		}
-	}
->>>>>>> da35d551
 
 	// If the request has a message body, add it.
-    buffer.WriteString("\r\n" + response.Body)
+	buffer.WriteString("\r\n" + response.Body)
 
 	return buffer.String()
 }
 
 func (response *Response) Short() string {
-    var buffer bytes.Buffer
+	var buffer bytes.Buffer
 
 	buffer.WriteString(fmt.Sprintf("%s %d %s\r\n",
 		response.SipVersion,
 		response.StatusCode,
 		response.Reason))
 
-    cseqs := response.HeadersWithName("CSeq")
-    if len(cseqs) > 0 {
-        buffer.WriteString(fmt.Sprintf(" (CSeq: %s)", (cseqs[0].(*CSeq)).String()))
-    }
-
-    return buffer.String()
-}
-
-func (response *Response) Headers() []SipHeader {
-    headers := make([]SipHeader, 0)
-    for _, key := range(response.headerOrder) {
-        headers = append(headers, response.headers[key]...)
-    }
-
-    return headers
-}
-
-func (response *Response) HeadersWithName(name string) []SipHeader {
-    name = strings.ToLower(name)
-    return response.headers[name]
-}
-
-func (response *Response) AddHeader(header SipHeader) {
-    name := strings.ToLower(header.Name())
-    headersOfSameType, isMatch := response.headers[name]
-    if !isMatch || len(headersOfSameType) == 0 {
-        response.headers[name] = []SipHeader{header}
-        response.headerOrder = append(response.headerOrder, name)
-    } else {
-        response.headers[name] = append(headersOfSameType, header)
-    }
+	cseqs := response.Headers("CSeq")
+	if len(cseqs) > 0 {
+		buffer.WriteString(fmt.Sprintf(" (CSeq: %s)", (cseqs[0].(*CSeq)).String()))
+	}
+
+	return buffer.String()
+}
+
+func (response *Response) AllHeaders() []SipHeader {
+	allHeaders := make([]SipHeader, 0)
+	for _, key := range response.headers.headerOrder {
+		allHeaders = append(allHeaders, response.headers.headers[key]...)
+	}
+
+	return allHeaders
 }
 
 func (response *Response) RemoveHeader(header SipHeader) error {
-    errNoMatch := fmt.Errorf("cannot remove header '%s' from response '%s' as it is not present",
-                             header.String(), response.Short())
-    name := header.Name()
-
-    headersOfSameType, isMatch := response.headers[name]
-
-    if !isMatch || len(headersOfSameType) == 0 {
-        return errNoMatch
-    }
-
-    found := false
-    for idx, hdr := range headersOfSameType {
-        if hdr == header {
-            response.headers[name] = append(headersOfSameType[:idx], headersOfSameType[idx+1:]...)
-            found = true
-            break
-        }
-    }
-    if !found {
-        return errNoMatch
-    }
-
-    if len(response.headers[name]) == 0 {
-        // The header we removed was the only one of its type.
-        // Tidy up the header structure by removing the empty list value from the header map,
-        // and removing the entry from the headerOrder list.
-        delete(response.headers, name)
-
-        for idx, entry := range response.headerOrder {
-            if entry == name {
-                response.headerOrder = append(response.headerOrder[:idx], response.headerOrder[idx+1:]...)
-            }
-        }
-    }
-
-    return nil
+	errNoMatch := fmt.Errorf("cannot remove header '%s' from response '%s' as it is not present",
+		header.String(), response.Short())
+	name := header.Name()
+
+	headersOfSameType, isMatch := response.headers.headers[name]
+
+	if !isMatch || len(headersOfSameType) == 0 {
+		return errNoMatch
+	}
+
+	found := false
+	for idx, hdr := range headersOfSameType {
+		if hdr == header {
+			response.headers.headers[name] = append(headersOfSameType[:idx], headersOfSameType[idx+1:]...)
+			found = true
+			break
+		}
+	}
+	if !found {
+		return errNoMatch
+	}
+
+	if len(response.headers.headers[name]) == 0 {
+		// The header we removed was the only one of its type.
+		// Tidy up the header structure by removing the empty list value from the header map,
+		// and removing the entry from the headerOrder list.
+		delete(response.headers.headers, name)
+
+		for idx, entry := range response.headers.headerOrder {
+			if entry == name {
+				response.headers.headerOrder = append(response.headers.headerOrder[:idx], response.headers.headerOrder[idx+1:]...)
+			}
+		}
+	}
+
+	return nil
 }
 
 func (response *Response) GetBody() string {
-    return response.Body
+	return response.Body
 }
 
 func (response *Response) SetBody(body string) {
-    response.Body = body
-}
+	response.Body = body
+}